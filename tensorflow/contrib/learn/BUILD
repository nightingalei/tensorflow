--- conflicted
+++ resolved
@@ -458,11 +458,7 @@
     size = "large",
     srcs = ["python/learn/estimators/dnn_sampled_softmax_classifier_test.py"],
     srcs_version = "PY2AND3",
-<<<<<<< HEAD
-    tags = ["manual"],
-=======
     tags = ["manual"],  # http://b/31616095
->>>>>>> 89297107
     deps = [
         ":learn",
         "//tensorflow:tensorflow_py",
