# TensorFlow external dependencies that can be loaded in WORKSPACE files.

load("//third_party/gpus:cuda_configure.bzl", "cuda_configure")
load("//third_party/tensorrt:tensorrt_configure.bzl", "tensorrt_configure")
load("//third_party:nccl/nccl_configure.bzl", "nccl_configure")
load("//third_party/mkl:build_defs.bzl", "mkl_repository")
load("//third_party/git:git_configure.bzl", "git_configure")
load("//third_party/py:python_configure.bzl", "python_configure")

load("//third_party/sycl:sycl_configure.bzl", "sycl_configure")
load("//third_party/toolchains/clang6:repo.bzl", "clang6_configure")
load("//third_party/toolchains/cpus/arm:arm_compiler_configure.bzl", "arm_compiler_configure")
load("//third_party:repo.bzl", "tf_http_archive")
load("//third_party/clang_toolchain:cc_configure_clang.bzl", "cc_download_clang_toolchain")
load("@io_bazel_rules_closure//closure/private:java_import_external.bzl", "java_import_external")
load("@io_bazel_rules_closure//closure:defs.bzl", "filegroup_external")
load("//tensorflow/tools/def_file_filter:def_file_filter_configure.bzl",
     "def_file_filter_configure")


# Sanitize a dependency so that it works correctly from code that includes
# TensorFlow as a submodule.
def clean_dep(dep):
  return str(Label(dep))

# If TensorFlow is linked as a submodule.
# path_prefix is no longer used.
# tf_repo_name is thought to be under consideration.
def tf_workspace(path_prefix="", tf_repo_name=""):
  # Note that we check the minimum bazel version in WORKSPACE.
  clang6_configure(name="local_config_clang6")
  cc_download_clang_toolchain(name="local_config_download_clang")
  cuda_configure(name="local_config_cuda")
  tensorrt_configure(name="local_config_tensorrt")
  nccl_configure(name="local_config_nccl")
  git_configure(name="local_config_git")
  sycl_configure(name="local_config_sycl")
  python_configure(name="local_config_python")

  # For windows bazel build
  # TODO: Remove def file filter when TensorFlow can export symbols properly on Windows.
  def_file_filter_configure(name = "local_config_def_file_filter")

  # Point //external/local_config_arm_compiler to //external/arm_compiler
  arm_compiler_configure(
      name="local_config_arm_compiler",
      remote_config_repo="../arm_compiler",
      build_file = clean_dep("//third_party/toolchains/cpus/arm:BUILD"))

  mkl_repository(
      name = "mkl_linux",
      urls = [
          "https://mirror.bazel.build/github.com/intel/mkl-dnn/releases/download/v0.14/mklml_lnx_2018.0.3.20180406.tgz",
          "https://github.com/intel/mkl-dnn/releases/download/v0.14/mklml_lnx_2018.0.3.20180406.tgz"
      ],
      sha256 = "d2305244fdc9b87db7426ed4496e87a4b3977ad3374d73b8000e8b7a5b7aa725",
      strip_prefix = "mklml_lnx_2018.0.3.20180406",
      build_file = clean_dep("//third_party/mkl:mkl.BUILD")
  )
  mkl_repository(
      name = "mkl_windows",
      urls = [
          "https://mirror.bazel.build/github.com/intel/mkl-dnn/releases/download/v0.14/mklml_win_2018.0.3.20180406.zip",
          "https://github.com/intel/mkl-dnn/releases/download/v0.14/mklml_win_2018.0.3.20180406.zip"
      ],
      sha256 = "a584a5bf1c8d2ad70b90d12b52652030e9a338217719064fdb84b7ad0d693694",
      strip_prefix = "mklml_win_2018.0.3.20180406",
      build_file = clean_dep("//third_party/mkl:mkl.BUILD")
  )
  mkl_repository(
      name = "mkl_darwin",
      urls = [
          "https://mirror.bazel.build/github.com/intel/mkl-dnn/releases/download/v0.14/mklml_mac_2018.0.3.20180406.tgz",
          "https://github.com/intel/mkl-dnn/releases/download/v0.14/mklml_mac_2018.0.3.20180406.tgz"
      ],
      sha256 = "094e3dfd61c816136dc8d12a45cc611ce26c5f4828176a3644cd0b0efa15a25b",
      strip_prefix = "mklml_mac_2018.0.3.20180406",
      build_file = clean_dep("//third_party/mkl:mkl.BUILD")
  )

  if path_prefix:
    print("path_prefix was specified to tf_workspace but is no longer used " +
          "and will be removed in the future.")

  tf_http_archive(
      name = "mkl_dnn",
      urls = [
          "https://mirror.bazel.build/github.com/intel/mkl-dnn/archive/v0.14.tar.gz",
          "https://github.com/intel/mkl-dnn/archive/v0.14.tar.gz",
      ],
      sha256 = "efebc53882856afec86457a2da644693f5d59c68772d41d640d6b60a8efc4eb0",
      strip_prefix = "mkl-dnn-0.14",
      build_file = clean_dep("//third_party/mkl_dnn:mkldnn.BUILD"),
  )

  tf_http_archive(
      name = "com_google_absl",
      urls = [
          "https://mirror.bazel.build/github.com/abseil/abseil-cpp/archive/9613678332c976568272c8f4a78631a29159271d.tar.gz",
          "https://github.com/abseil/abseil-cpp/archive/9613678332c976568272c8f4a78631a29159271d.tar.gz",
      ],
     sha256 = "1273a1434ced93bc3e703a48c5dced058c95e995c8c009e9bdcb24a69e2180e9",
     strip_prefix = "abseil-cpp-9613678332c976568272c8f4a78631a29159271d",
     build_file = clean_dep("//third_party:com_google_absl.BUILD"),
  )

  tf_http_archive(
      name = "eigen_archive",
      urls = [
          "https://mirror.bazel.build/bitbucket.org/eigen/eigen/get/6913f0cf7d06.tar.gz",
          "https://bitbucket.org/eigen/eigen/get/6913f0cf7d06.tar.gz",
      ],
      sha256 = "791b836cacd03e20bae5bdd25f1c4a5505a0a9975ba94a61eb4e2631fbd1d53a",
      strip_prefix = "eigen-eigen-6913f0cf7d06",
      build_file = clean_dep("//third_party:eigen.BUILD"),
      patch_file = clean_dep("//third_party:eigen_fix_cuda_compilation.patch")
  )

  tf_http_archive(
      name = "arm_compiler",
      sha256 = "970285762565c7890c6c087d262b0a18286e7d0384f13a37786d8521773bc969",
      strip_prefix = "tools-0e906ebc527eab1cdbf7adabff5b474da9562e9f/arm-bcm2708/arm-rpi-4.9.3-linux-gnueabihf",
      urls = [
          "https://mirror.bazel.build/github.com/raspberrypi/tools/archive/0e906ebc527eab1cdbf7adabff5b474da9562e9f.tar.gz",
          # Please uncomment me, when the next upgrade happens. Then
          # remove the whitelist entry in third_party/repo.bzl.
          # "https://github.com/raspberrypi/tools/archive/0e906ebc527eab1cdbf7adabff5b474da9562e9f.tar.gz",
      ],
      build_file = clean_dep("//:arm_compiler.BUILD"),
  )

  tf_http_archive(
      name = "libxsmm_archive",
      urls = [
          "https://mirror.bazel.build/github.com/hfp/libxsmm/archive/1.8.1.tar.gz",
          "https://github.com/hfp/libxsmm/archive/1.8.1.tar.gz",
      ],
      sha256 = "2ade869c3f42f23b5263c7d594aa3c7e5e61ac6a3afcaf5d6e42899d2a7986ce",
      strip_prefix = "libxsmm-1.8.1",
      build_file = clean_dep("//third_party:libxsmm.BUILD"),
  )

  tf_http_archive(
      name = "ortools_archive",
      urls = [
          "https://mirror.bazel.build/github.com/google/or-tools/archive/253f7955c6a1fd805408fba2e42ac6d45b312d15.tar.gz",
          # Please uncomment me, when the next upgrade happens. Then
          # remove the whitelist entry in third_party/repo.bzl.
          # "https://github.com/google/or-tools/archive/253f7955c6a1fd805408fba2e42ac6d45b312d15.tar.gz",
      ],
      sha256 = "932075525642b04ac6f1b50589f1df5cd72ec2f448b721fd32234cf183f0e755",
      strip_prefix = "or-tools-253f7955c6a1fd805408fba2e42ac6d45b312d15/src",
      build_file = clean_dep("//third_party:ortools.BUILD"),
  )

  tf_http_archive(
      name = "com_googlesource_code_re2",
      urls = [
          "https://mirror.bazel.build/github.com/google/re2/archive/26cd968b735e227361c9703683266f01e5df7857.tar.gz",
          "https://github.com/google/re2/archive/26cd968b735e227361c9703683266f01e5df7857.tar.gz",

      ],
      sha256 = "e57eeb837ac40b5be37b2c6197438766e73343ffb32368efea793dfd8b28653b",
      strip_prefix = "re2-26cd968b735e227361c9703683266f01e5df7857",
  )

  tf_http_archive(
      name = "gemmlowp",
      urls = [
          "https://mirror.bazel.build/github.com/google/gemmlowp/archive/38ebac7b059e84692f53e5938f97a9943c120d98.zip",
          "https://github.com/google/gemmlowp/archive/38ebac7b059e84692f53e5938f97a9943c120d98.zip",
      ],
      sha256 = "b87faa7294dfcc5d678f22a59d2c01ca94ea1e2a3b488c38a95a67889ed0a658",
      strip_prefix = "gemmlowp-38ebac7b059e84692f53e5938f97a9943c120d98",
  )

  tf_http_archive(
      name = "farmhash_archive",
      urls = [
          "https://mirror.bazel.build/github.com/google/farmhash/archive/816a4ae622e964763ca0862d9dbd19324a1eaf45.tar.gz",
          "https://github.com/google/farmhash/archive/816a4ae622e964763ca0862d9dbd19324a1eaf45.tar.gz",
      ],
      sha256 = "6560547c63e4af82b0f202cb710ceabb3f21347a4b996db565a411da5b17aba0",
      strip_prefix = "farmhash-816a4ae622e964763ca0862d9dbd19324a1eaf45",
      build_file = clean_dep("//third_party:farmhash.BUILD"),
  )

  tf_http_archive(
      name = "highwayhash",
      urls = [
          "http://mirror.bazel.build/github.com/google/highwayhash/archive/fd3d9af80465e4383162e4a7c5e2f406e82dd968.tar.gz",
          "https://github.com/google/highwayhash/archive/fd3d9af80465e4383162e4a7c5e2f406e82dd968.tar.gz",
      ],
      sha256 = "9c3e0e87d581feeb0c18d814d98f170ff23e62967a2bd6855847f0b2fe598a37",
      strip_prefix = "highwayhash-fd3d9af80465e4383162e4a7c5e2f406e82dd968",
      build_file = clean_dep("//third_party:highwayhash.BUILD"),
  )

  tf_http_archive(
      name = "nasm",
      urls = [
          "https://mirror.bazel.build/www.nasm.us/pub/nasm/releasebuilds/2.12.02/nasm-2.12.02.tar.bz2",
          "http://pkgs.fedoraproject.org/repo/pkgs/nasm/nasm-2.12.02.tar.bz2/d15843c3fb7db39af80571ee27ec6fad/nasm-2.12.02.tar.bz2",
          "http://www.nasm.us/pub/nasm/releasebuilds/2.12.02/nasm-2.12.02.tar.bz2",
      ],
      sha256 = "00b0891c678c065446ca59bcee64719d0096d54d6886e6e472aeee2e170ae324",
      strip_prefix = "nasm-2.12.02",
      build_file = clean_dep("//third_party:nasm.BUILD"),
  )

  tf_http_archive(
      name = "jpeg",
      urls = [
          "https://mirror.bazel.build/github.com/libjpeg-turbo/libjpeg-turbo/archive/1.5.3.tar.gz",
          "https://github.com/libjpeg-turbo/libjpeg-turbo/archive/1.5.3.tar.gz",
      ],
      sha256 = "1a17020f859cb12711175a67eab5c71fc1904e04b587046218e36106e07eabde",
      strip_prefix = "libjpeg-turbo-1.5.3",
      build_file = clean_dep("//third_party/jpeg:jpeg.BUILD"),
  )

  tf_http_archive(
      name = "png_archive",
      urls = [
          "https://mirror.bazel.build/github.com/glennrp/libpng/archive/v1.6.34.tar.gz",
          "https://github.com/glennrp/libpng/archive/v1.6.34.tar.gz",
      ],
      sha256 = "e45ce5f68b1d80e2cb9a2b601605b374bdf51e1798ef1c2c2bd62131dfcf9eef",
      strip_prefix = "libpng-1.6.34",
      build_file = clean_dep("//third_party:png.BUILD"),
      patch_file = clean_dep("//third_party:png_fix_rpi.patch"),
  )

  tf_http_archive(
      name = "org_sqlite",
      urls = [
          "https://mirror.bazel.build/www.sqlite.org/2018/sqlite-amalgamation-3230100.zip",
          "https://www.sqlite.org/2018/sqlite-amalgamation-3230100.zip",
      ],
      sha256 = "4239a1f69e5721d07d9a374eb84d594225229e54be4ee628da2995f4315d8dfc",
      strip_prefix = "sqlite-amalgamation-3230100",
      build_file = clean_dep("//third_party:sqlite.BUILD"),
  )

  tf_http_archive(
      name = "gif_archive",
      urls = [
          "https://mirror.bazel.build/ufpr.dl.sourceforge.net/project/giflib/giflib-5.1.4.tar.gz",
          "http://pilotfiber.dl.sourceforge.net/project/giflib/giflib-5.1.4.tar.gz",
      ],
      sha256 = "34a7377ba834397db019e8eb122e551a49c98f49df75ec3fcc92b9a794a4f6d1",
      strip_prefix = "giflib-5.1.4",
      build_file = clean_dep("//third_party:gif.BUILD"),
  )

  tf_http_archive(
      name = "six_archive",
      urls = [
          "https://mirror.bazel.build/pypi.python.org/packages/source/s/six/six-1.10.0.tar.gz",
          "https://pypi.python.org/packages/source/s/six/six-1.10.0.tar.gz",
      ],
      sha256 = "105f8d68616f8248e24bf0e9372ef04d3cc10104f1980f54d57b2ce73a5ad56a",
      strip_prefix = "six-1.10.0",
      build_file = clean_dep("//third_party:six.BUILD"),
  )

  tf_http_archive(
      name = "astor_archive",
      urls = [
          "https://mirror.bazel.build/pypi.python.org/packages/d8/be/c4276b3199ec3feee2a88bc64810fbea8f26d961e0a4cd9c68387a9f35de/astor-0.6.2.tar.gz",
          "https://pypi.python.org/packages/d8/be/c4276b3199ec3feee2a88bc64810fbea8f26d961e0a4cd9c68387a9f35de/astor-0.6.2.tar.gz",
      ],
      sha256 = "ff6d2e2962d834acb125cc4dcc80c54a8c17c253f4cc9d9c43b5102a560bb75d",
      strip_prefix = "astor-0.6.2",
      build_file = clean_dep("//third_party:astor.BUILD"),
  )

  tf_http_archive(
      name = "gast_archive",
      urls = [
          "https://mirror.bazel.build/pypi.python.org/packages/5c/78/ff794fcae2ce8aa6323e789d1f8b3b7765f601e7702726f430e814822b96/gast-0.2.0.tar.gz",
          "https://pypi.python.org/packages/5c/78/ff794fcae2ce8aa6323e789d1f8b3b7765f601e7702726f430e814822b96/gast-0.2.0.tar.gz",
      ],
      sha256 = "7068908321ecd2774f145193c4b34a11305bd104b4551b09273dfd1d6a374930",
      strip_prefix = "gast-0.2.0",
      build_file = clean_dep("//third_party:gast.BUILD"),
  )

  tf_http_archive(
      name = "termcolor_archive",
      urls = [
          "https://mirror.bazel.build/pypi.python.org/packages/8a/48/a76be51647d0eb9f10e2a4511bf3ffb8cc1e6b14e9e4fab46173aa79f981/termcolor-1.1.0.tar.gz",
          "https://pypi.python.org/packages/8a/48/a76be51647d0eb9f10e2a4511bf3ffb8cc1e6b14e9e4fab46173aa79f981/termcolor-1.1.0.tar.gz",
      ],
      sha256 = "1d6d69ce66211143803fbc56652b41d73b4a400a2891d7bf7a1cdf4c02de613b",
      strip_prefix = "termcolor-1.1.0",
      build_file = clean_dep("//third_party:termcolor.BUILD"),
  )

  tf_http_archive(
      name = "absl_py",
      urls = [
          "https://mirror.bazel.build/github.com/abseil/abseil-py/archive/ea8c4d2ddbf3fba610c4d613260561699b776db8.tar.gz",
          "https://github.com/abseil/abseil-py/archive/ea8c4d2ddbf3fba610c4d613260561699b776db8.tar.gz",
      ],
      sha256 = "c30b48e0d2580ef1412e55c5c0e1dab8db2ee4ab56e2075eccff29c90c7c7059",
      strip_prefix = "abseil-py-ea8c4d2ddbf3fba610c4d613260561699b776db8",
  )

  tf_http_archive(
      name = "org_python_pypi_backports_weakref",
      urls = [
          "https://mirror.bazel.build/pypi.python.org/packages/bc/cc/3cdb0a02e7e96f6c70bd971bc8a90b8463fda83e264fa9c5c1c98ceabd81/backports.weakref-1.0rc1.tar.gz",
          "https://pypi.python.org/packages/bc/cc/3cdb0a02e7e96f6c70bd971bc8a90b8463fda83e264fa9c5c1c98ceabd81/backports.weakref-1.0rc1.tar.gz",
      ],
      sha256 = "8813bf712a66b3d8b85dc289e1104ed220f1878cf981e2fe756dfaabe9a82892",
      strip_prefix = "backports.weakref-1.0rc1/src",
      build_file = clean_dep("//third_party:backports_weakref.BUILD"),
  )

  filegroup_external(
      name = "org_python_license",
      licenses = ["notice"],  # Python 2.0
      sha256_urls = {
          "b5556e921715ddb9242c076cae3963f483aa47266c5e37ea4c187f77cc79501c": [
              "https://mirror.bazel.build/docs.python.org/2.7/_sources/license.txt",
              "https://docs.python.org/2.7/_sources/license.txt",
          ],
      },
  )

  tf_http_archive(
      name = "protobuf_archive",
      urls = [
          "https://mirror.bazel.build/github.com/google/protobuf/archive/396336eb961b75f03b25824fe86cf6490fb75e3a.tar.gz",
          "https://github.com/google/protobuf/archive/396336eb961b75f03b25824fe86cf6490fb75e3a.tar.gz",
      ],
      sha256 = "846d907acf472ae233ec0882ef3a2d24edbbe834b80c305e867ac65a1f2c59e3",
      strip_prefix = "protobuf-396336eb961b75f03b25824fe86cf6490fb75e3a",
  )

  # We need to import the protobuf library under the names com_google_protobuf
  # and com_google_protobuf_cc to enable proto_library support in bazel.
  # Unfortunately there is no way to alias http_archives at the moment.
  tf_http_archive(
      name = "com_google_protobuf",
      urls = [
          "https://mirror.bazel.build/github.com/google/protobuf/archive/396336eb961b75f03b25824fe86cf6490fb75e3a.tar.gz",
          "https://github.com/google/protobuf/archive/396336eb961b75f03b25824fe86cf6490fb75e3a.tar.gz",
      ],
      sha256 = "846d907acf472ae233ec0882ef3a2d24edbbe834b80c305e867ac65a1f2c59e3",
      strip_prefix = "protobuf-396336eb961b75f03b25824fe86cf6490fb75e3a",
  )

  tf_http_archive(
      name = "com_google_protobuf_cc",
      urls = [
          "https://mirror.bazel.build/github.com/google/protobuf/archive/396336eb961b75f03b25824fe86cf6490fb75e3a.tar.gz",
          "https://github.com/google/protobuf/archive/396336eb961b75f03b25824fe86cf6490fb75e3a.tar.gz",
      ],
      sha256 = "846d907acf472ae233ec0882ef3a2d24edbbe834b80c305e867ac65a1f2c59e3",
      strip_prefix = "protobuf-396336eb961b75f03b25824fe86cf6490fb75e3a",
  )

  tf_http_archive(
      name = "nsync",
      urls = [
          "https://mirror.bazel.build/github.com/google/nsync/archive/0559ce013feac8db639ee1bf776aca0325d28777.tar.gz",
          "https://github.com/google/nsync/archive/0559ce013feac8db639ee1bf776aca0325d28777.tar.gz",
      ],
      sha256 = "6284454c5cd8b1dae2eeb8cf5eb63004de930b5427ed5f6b1aa793513df6b361",
      strip_prefix = "nsync-0559ce013feac8db639ee1bf776aca0325d28777",
  )

  tf_http_archive(
      name = "com_google_googletest",
      urls = [
          "https://mirror.bazel.build/github.com/google/googletest/archive/9816b96a6ddc0430671693df90192bbee57108b6.zip",
          "https://github.com/google/googletest/archive/9816b96a6ddc0430671693df90192bbee57108b6.zip",
      ],
      sha256 = "9cbca84c4256bed17df2c8f4d00c912c19d247c11c9ba6647cd6dd5b5c996b8d",
      strip_prefix = "googletest-9816b96a6ddc0430671693df90192bbee57108b6",
  )

  tf_http_archive(
      name = "com_github_gflags_gflags",
      urls = [
          "https://mirror.bazel.build/github.com/gflags/gflags/archive/f8a0efe03aa69b3336d8e228b37d4ccb17324b88.tar.gz",
          "https://github.com/gflags/gflags/archive/f8a0efe03aa69b3336d8e228b37d4ccb17324b88.tar.gz",
      ],
      sha256 = "4d222fab8f1ede4709cdff417d15a1336f862d7334a81abf76d09c15ecf9acd1",
      strip_prefix = "gflags-f8a0efe03aa69b3336d8e228b37d4ccb17324b88",
  )

  tf_http_archive(
      name = "pcre",
      sha256 = "ccdf7e788769838f8285b3ee672ed573358202305ee361cfec7a4a4fb005bbc7",
      urls = [
          "https://mirror.bazel.build/ftp.exim.org/pub/pcre/pcre-8.39.tar.gz",
          "http://ftp.exim.org/pub/pcre/pcre-8.39.tar.gz",
      ],
      strip_prefix = "pcre-8.39",
      build_file = clean_dep("//third_party:pcre.BUILD"),
  )

  tf_http_archive(
      name = "swig",
      sha256 = "58a475dbbd4a4d7075e5fe86d4e54c9edde39847cdb96a3053d87cb64a23a453",
      urls = [
          "https://mirror.bazel.build/ufpr.dl.sourceforge.net/project/swig/swig/swig-3.0.8/swig-3.0.8.tar.gz",
          "http://ufpr.dl.sourceforge.net/project/swig/swig/swig-3.0.8/swig-3.0.8.tar.gz",
          "http://pilotfiber.dl.sourceforge.net/project/swig/swig/swig-3.0.8/swig-3.0.8.tar.gz",
      ],
      strip_prefix = "swig-3.0.8",
      build_file = clean_dep("//third_party:swig.BUILD"),
  )

  tf_http_archive(
      name = "curl",
      sha256 = "ff3e80c1ca6a068428726cd7dd19037a47cc538ce58ef61c59587191039b2ca6",
      urls = [
          "https://mirror.bazel.build/curl.haxx.se/download/curl-7.49.1.tar.gz",
          "https://curl.haxx.se/download/curl-7.49.1.tar.gz",
      ],
      strip_prefix = "curl-7.49.1",
      build_file = clean_dep("//third_party:curl.BUILD"),
  )

  tf_http_archive(
      name = "grpc",
      urls = [
          "https://mirror.bazel.build/github.com/grpc/grpc/archive/d184fa229d75d336aedea0041bd59cb93e7e267f.tar.gz",
          "https://github.com/grpc/grpc/archive/d184fa229d75d336aedea0041bd59cb93e7e267f.tar.gz",
      ],
      sha256 = "895b31310e718a61f7335759a778c068a6edde1c089883598a0830cbb7075673",
      strip_prefix = "grpc-d184fa229d75d336aedea0041bd59cb93e7e267f",
  )


  tf_http_archive(
      name = "linenoise",
      sha256 = "7f51f45887a3d31b4ce4fa5965210a5e64637ceac12720cfce7954d6a2e812f7",
      urls = [
          "https://mirror.bazel.build/github.com/antirez/linenoise/archive/c894b9e59f02203dbe4e2be657572cf88c4230c3.tar.gz",
          "https://github.com/antirez/linenoise/archive/c894b9e59f02203dbe4e2be657572cf88c4230c3.tar.gz",
      ],
      strip_prefix = "linenoise-c894b9e59f02203dbe4e2be657572cf88c4230c3",
      build_file = clean_dep("//third_party:linenoise.BUILD"),
  )

  # TODO(phawkins): currently, this rule uses an unofficial LLVM mirror.
  # Switch to an official source of snapshots if/when possible.
  tf_http_archive(
      name = "llvm",
      urls = [
<<<<<<< HEAD
          "https://mirror.bazel.build/github.com/llvm-mirror/llvm/archive/638915a37f90f26599941977846408864f70ab35.tar.gz",
          "https://github.com/llvm-mirror/llvm/archive/638915a37f90f26599941977846408864f70ab35.tar.gz",
      ],
      sha256 = "aae3cacefa318cef030b4ca1e81ee9906752bbd89013cf9d47e156b5ad04b3a5",
      strip_prefix = "llvm-638915a37f90f26599941977846408864f70ab35",
=======
          "https://mirror.bazel.build/github.com/llvm-mirror/llvm/archive/d3b4e8171138b4d39106fb3bea1b9b8d2bbd4001.tar.gz",
          "https://github.com/llvm-mirror/llvm/archive/d3b4e8171138b4d39106fb3bea1b9b8d2bbd4001.tar.gz",
      ],
      sha256 = "03db53e502dd4fbdbbf1c470776315eeff665180ade32859cfb6c1e996bbf2a5",
      strip_prefix = "llvm-d3b4e8171138b4d39106fb3bea1b9b8d2bbd4001",
>>>>>>> 7b5c87e2
      build_file = clean_dep("//third_party/llvm:llvm.BUILD"),
  )

  tf_http_archive(
      name = "lmdb",
      urls = [
          "https://mirror.bazel.build/github.com/LMDB/lmdb/archive/LMDB_0.9.19.tar.gz",
          "https://github.com/LMDB/lmdb/archive/LMDB_0.9.19.tar.gz",
      ],
      sha256 = "108532fb94c6f227558d45be3f3347b52539f0f58290a7bb31ec06c462d05326",
      strip_prefix = "lmdb-LMDB_0.9.19/libraries/liblmdb",
      build_file = clean_dep("//third_party:lmdb.BUILD"),
  )

  tf_http_archive(
      name = "jsoncpp_git",
      urls = [
          "https://mirror.bazel.build/github.com/open-source-parsers/jsoncpp/archive/11086dd6a7eba04289944367ca82cea71299ed70.tar.gz",
          "https://github.com/open-source-parsers/jsoncpp/archive/11086dd6a7eba04289944367ca82cea71299ed70.tar.gz",
      ],
      sha256 = "07d34db40593d257324ec5fb9debc4dc33f29f8fb44e33a2eeb35503e61d0fe2",
      strip_prefix = "jsoncpp-11086dd6a7eba04289944367ca82cea71299ed70",
      build_file = clean_dep("//third_party:jsoncpp.BUILD"),
  )

  tf_http_archive(
      name = "boringssl",
      urls = [
          "https://mirror.bazel.build/github.com/google/boringssl/archive/a0fb951d2a26a8ee746b52f3ba81ab011a0af778.tar.gz",
          "https://github.com/google/boringssl/archive/a0fb951d2a26a8ee746b52f3ba81ab011a0af778.tar.gz",
      ],
      sha256 = "524ba98a56300149696481b4cb9ddebd0c7b7ac9b9f6edee81da2d2d7e5d2bb3",
      strip_prefix = "boringssl-a0fb951d2a26a8ee746b52f3ba81ab011a0af778",
  )

  tf_http_archive(
      name = "zlib_archive",
      urls = [
          "https://mirror.bazel.build/zlib.net/zlib-1.2.11.tar.gz",
          "https://zlib.net/zlib-1.2.11.tar.gz",
      ],
      sha256 = "c3e5e9fdd5004dcb542feda5ee4f0ff0744628baf8ed2dd5d66f8ca1197cb1a1",
      strip_prefix = "zlib-1.2.11",
      build_file = clean_dep("//third_party:zlib.BUILD"),
  )

  tf_http_archive(
      name = "fft2d",
      urls = [
          "https://mirror.bazel.build/www.kurims.kyoto-u.ac.jp/~ooura/fft.tgz",
          "http://www.kurims.kyoto-u.ac.jp/~ooura/fft.tgz",
      ],
      sha256 = "52bb637c70b971958ec79c9c8752b1df5ff0218a4db4510e60826e0cb79b5296",
      build_file = clean_dep("//third_party/fft2d:fft2d.BUILD"),
  )

  tf_http_archive(
      name = "snappy",
      urls = [
          "https://mirror.bazel.build/github.com/google/snappy/archive/1.1.7.tar.gz",
          "https://github.com/google/snappy/archive/1.1.7.tar.gz",
      ],
      sha256 = "3dfa02e873ff51a11ee02b9ca391807f0c8ea0529a4924afa645fbf97163f9d4",
      strip_prefix = "snappy-1.1.7",
      build_file = clean_dep("//third_party:snappy.BUILD"),
  )

  tf_http_archive(
      name = "nccl_archive",
      urls = [
          "https://mirror.bazel.build/github.com/nvidia/nccl/archive/03d856977ecbaac87e598c0c4bafca96761b9ac7.tar.gz",
          "https://github.com/nvidia/nccl/archive/03d856977ecbaac87e598c0c4bafca96761b9ac7.tar.gz",
      ],
      sha256 = "2ca86fb6179ecbff789cc67c836139c1bbc0324ed8c04643405a30bf26325176",
      strip_prefix = "nccl-03d856977ecbaac87e598c0c4bafca96761b9ac7",
      build_file = clean_dep("//third_party:nccl/nccl_archive.BUILD"),
  )

  tf_http_archive(
      name = "kafka",
      urls = [
          "https://mirror.bazel.build/github.com/edenhill/librdkafka/archive/v0.11.1.tar.gz",
          "https://github.com/edenhill/librdkafka/archive/v0.11.1.tar.gz",
      ],
      sha256 = "dd035d57c8f19b0b612dd6eefe6e5eebad76f506e302cccb7c2066f25a83585e",
      strip_prefix = "librdkafka-0.11.1",
      build_file = clean_dep("//third_party:kafka/BUILD"),
      patch_file = clean_dep("//third_party/kafka:config.patch"),
  )

  tf_http_archive(
      name = "aws",
      urls = [
          "https://mirror.bazel.build/github.com/aws/aws-sdk-cpp/archive/1.3.15.tar.gz",
          "https://github.com/aws/aws-sdk-cpp/archive/1.3.15.tar.gz",
      ],
      sha256 = "b888d8ce5fc10254c3dd6c9020c7764dd53cf39cf011249d0b4deda895de1b7c",
      strip_prefix = "aws-sdk-cpp-1.3.15",
      build_file = clean_dep("//third_party:aws.BUILD"),
  )

  java_import_external(
      name = "junit",
      jar_sha256 = "59721f0805e223d84b90677887d9ff567dc534d7c502ca903c0c2b17f05c116a",
      jar_urls = [
          "https://mirror.bazel.build/repo1.maven.org/maven2/junit/junit/4.12/junit-4.12.jar",
          "http://repo1.maven.org/maven2/junit/junit/4.12/junit-4.12.jar",
          "http://maven.ibiblio.org/maven2/junit/junit/4.12/junit-4.12.jar",
      ],
      licenses = ["reciprocal"],  # Common Public License Version 1.0
      testonly_ = True,
      deps = ["@org_hamcrest_core"],
  )

  java_import_external(
      name = "org_hamcrest_core",
      jar_sha256 = "66fdef91e9739348df7a096aa384a5685f4e875584cce89386a7a47251c4d8e9",
      jar_urls = [
          "https://mirror.bazel.build/repo1.maven.org/maven2/org/hamcrest/hamcrest-core/1.3/hamcrest-core-1.3.jar",
          "http://repo1.maven.org/maven2/org/hamcrest/hamcrest-core/1.3/hamcrest-core-1.3.jar",
          "http://maven.ibiblio.org/maven2/org/hamcrest/hamcrest-core/1.3/hamcrest-core-1.3.jar",
      ],
      licenses = ["notice"],  # New BSD License
      testonly_ = True,
  )

  tf_http_archive(
      name = "jemalloc",
      urls = [
          "https://mirror.bazel.build/github.com/jemalloc/jemalloc/archive/4.4.0.tar.gz",
          "https://github.com/jemalloc/jemalloc/archive/4.4.0.tar.gz",
      ],
      sha256 = "3c8f25c02e806c3ce0ab5fb7da1817f89fc9732709024e2a81b6b82f7cc792a8",
      strip_prefix = "jemalloc-4.4.0",
      build_file = clean_dep("//third_party:jemalloc.BUILD"),
  )

  java_import_external(
      name = "com_google_testing_compile",
      jar_sha256 = "edc180fdcd9f740240da1a7a45673f46f59c5578d8cd3fbc912161f74b5aebb8",
      jar_urls = [
          "http://mirror.bazel.build/repo1.maven.org/maven2/com/google/testing/compile/compile-testing/0.11/compile-testing-0.11.jar",
          "http://repo1.maven.org/maven2/com/google/testing/compile/compile-testing/0.11/compile-testing-0.11.jar",
      ],
      licenses = ["notice"],  # New BSD License
      testonly_ = True,
      deps = ["@com_google_guava", "@com_google_truth"],
  )

  java_import_external(
      name = "com_google_truth",
      jar_sha256 = "032eddc69652b0a1f8d458f999b4a9534965c646b8b5de0eba48ee69407051df",
      jar_urls = [
          "http://mirror.bazel.build/repo1.maven.org/maven2/com/google/truth/truth/0.32/truth-0.32.jar",
          "http://repo1.maven.org/maven2/com/google/truth/truth/0.32/truth-0.32.jar",
      ],
      licenses = ["notice"],  # Apache 2.0
      testonly_ = True,
      deps = ["@com_google_guava"],
  )

  java_import_external(
      name = "org_checkerframework_qual",
      jar_sha256 = "a17501717ef7c8dda4dba73ded50c0d7cde440fd721acfeacbf19786ceac1ed6",
      jar_urls = [
          "http://mirror.bazel.build/repo1.maven.org/maven2/org/checkerframework/checker-qual/2.4.0/checker-qual-2.4.0.jar",
          "http://repo1.maven.org/maven2/org/checkerframework/checker-qual/2.4.0/checker-qual-2.4.0.jar",
      ],
      licenses = ["notice"],  # Apache 2.0
  )

  tf_http_archive(
      name = "com_google_pprof",
      urls = [
          "https://mirror.bazel.build/github.com/google/pprof/archive/c0fb62ec88c411cc91194465e54db2632845b650.tar.gz",
          "https://github.com/google/pprof/archive/c0fb62ec88c411cc91194465e54db2632845b650.tar.gz",
      ],
      sha256 = "e0928ca4aa10ea1e0551e2d7ce4d1d7ea2d84b2abbdef082b0da84268791d0c4",
      strip_prefix = "pprof-c0fb62ec88c411cc91194465e54db2632845b650",
      build_file = clean_dep("//third_party:pprof.BUILD"),
  )

  tf_http_archive(
      name = "cub_archive",
      urls = [
          "https://mirror.bazel.build/github.com/NVlabs/cub/archive/1.8.0.zip",
          "https://github.com/NVlabs/cub/archive/1.8.0.zip",
      ],
      sha256 = "6bfa06ab52a650ae7ee6963143a0bbc667d6504822cbd9670369b598f18c58c3",
      strip_prefix = "cub-1.8.0",
      build_file = clean_dep("//third_party:cub.BUILD"),
  )

  tf_http_archive(
      name = "cython",
      sha256 = "6dcd30b5ceb887b2b965ee7ceb82ea3acb5f0642fe2206c7636b45acea4798e5",
      urls = [
          "https://mirror.bazel.build/github.com/cython/cython/archive/3732784c45cfb040a5b0936951d196f83a12ea17.tar.gz",
          "https://github.com/cython/cython/archive/3732784c45cfb040a5b0936951d196f83a12ea17.tar.gz",
      ],
      strip_prefix = "cython-3732784c45cfb040a5b0936951d196f83a12ea17",
      build_file = clean_dep("//third_party:cython.BUILD"),
      delete = ["BUILD.bazel"],
  )

  tf_http_archive(
      name = "bazel_toolchains",
      urls = [
          "https://mirror.bazel.build/github.com/bazelbuild/bazel-toolchains/archive/44200e0c026d86c53470d107b3697a3e46469c43.tar.gz",
          "https://github.com/bazelbuild/bazel-toolchains/archive/44200e0c026d86c53470d107b3697a3e46469c43.tar.gz",
      ],
      strip_prefix = "bazel-toolchains-44200e0c026d86c53470d107b3697a3e46469c43",
      sha256 = "699b55a6916c687f4b7dc092dbbf5f64672cde0dc965f79717735ec4e5416556",
  )

  tf_http_archive(
      name = "arm_neon_2_x86_sse",
      sha256 = "c8d90aa4357f8079d427e87a6f4c493da1fa4140aee926c05902d7ec1533d9a5",
      strip_prefix = "ARM_NEON_2_x86_SSE-0f77d9d182265259b135dad949230ecbf1a2633d",
      urls = [
          "https://mirror.bazel.build/github.com/intel/ARM_NEON_2_x86_SSE/archive/0f77d9d182265259b135dad949230ecbf1a2633d.tar.gz",
          "https://github.com/intel/ARM_NEON_2_x86_SSE/archive/0f77d9d182265259b135dad949230ecbf1a2633d.tar.gz",
      ],
      build_file = clean_dep("//third_party:arm_neon_2_x86_sse.BUILD"),
  )

  tf_http_archive(
      name = "flatbuffers",
      strip_prefix = "flatbuffers-971a68110e4fc1bace10fcb6deeb189e7e1a34ce",
      sha256 = "874088d2ee0d9f8524191f77209556415f03dd44e156276edf19e5b90ceb5f55",
      urls = [
          "https://mirror.bazel.build/github.com/google/flatbuffers/archive/971a68110e4fc1bace10fcb6deeb189e7e1a34ce.tar.gz",
          "https://github.com/google/flatbuffers/archive/971a68110e4fc1bace10fcb6deeb189e7e1a34ce.tar.gz",
      ],
      build_file = clean_dep("//third_party/flatbuffers:flatbuffers.BUILD"),
  )

  native.new_http_archive(
      name = "double_conversion",
      urls = [
          "https://github.com/google/double-conversion/archive/3992066a95b823efc8ccc1baf82a1cfc73f6e9b8.zip",
      ],
      sha256 = "2f7fbffac0d98d201ad0586f686034371a6d152ca67508ab611adc2386ad30de",
      strip_prefix = "double-conversion-3992066a95b823efc8ccc1baf82a1cfc73f6e9b8",
      build_file = clean_dep("//third_party:double_conversion.BUILD")
  )

  tf_http_archive(
      name = "tflite_mobilenet",
      sha256 = "23f814d1c076bdf03715dfb6cab3713aa4fbdf040fd5448c43196bd2e97a4c1b",
      urls = [
          "https://mirror.bazel.build/storage.googleapis.com/download.tensorflow.org/models/tflite/mobilenet_v1_224_android_quant_2017_11_08.zip",
          "https://storage.googleapis.com/download.tensorflow.org/models/tflite/mobilenet_v1_224_android_quant_2017_11_08.zip",
      ],
      build_file = clean_dep("//third_party:tflite_mobilenet.BUILD"),
  )

  tf_http_archive(
      name = "tflite_mobilenet_ssd",
      sha256 = "767057f2837a46d97882734b03428e8dd640b93236052b312b2f0e45613c1cf0",
      urls = [
          "https://mirror.bazel.build/storage.googleapis.com/download.tensorflow.org/models/tflite/mobilenet_ssd_tflite_v1.zip",
          "https://storage.googleapis.com/download.tensorflow.org/models/tflite/mobilenet_ssd_tflite_v1.zip",
      ],
      build_file = str(Label("//third_party:tflite_mobilenet.BUILD")),
  )

  tf_http_archive(
      name = "tflite_conv_actions_frozen",
      sha256 = "d947b38cba389b5e2d0bfc3ea6cc49c784e187b41a071387b3742d1acac7691e",
      urls = [
          "https://mirror.bazel.build/storage.googleapis.com/download.tensorflow.org/models/tflite/conv_actions_tflite.zip",
          "https://storage.googleapis.com/download.tensorflow.org/models/tflite/conv_actions_tflite.zip",
      ],
      build_file = str(Label("//third_party:tflite_mobilenet.BUILD")),
  )

  tf_http_archive(
      name = "tflite_smartreply",
      sha256 = "8980151b85a87a9c1a3bb1ed4748119e4a85abd3cb5744d83da4d4bd0fbeef7c",
      urls = [
          "https://mirror.bazel.build/storage.googleapis.com/download.tensorflow.org/models/tflite/smartreply_1.0_2017_11_01.zip",
          "https://storage.googleapis.com/download.tensorflow.org/models/tflite/smartreply_1.0_2017_11_01.zip"
      ],
      build_file = clean_dep("//third_party:tflite_smartreply.BUILD"),
  )

  tf_http_archive(
      name = "tflite_ovic_testdata",
      sha256 = "a9a705d8d519220178e2e65d383fdb21da37fdb31d1e909b0a1acdac46479e9c",
      urls = [
          "https://mirror.bazel.build/storage.googleapis.com/download.tensorflow.org/data/ovic.zip",
          "https://storage.googleapis.com/download.tensorflow.org/data/ovic.zip",
      ],
      build_file = clean_dep("//third_party:tflite_ovic_testdata.BUILD"),
      strip_prefix = "ovic",
  )

  ##############################################################################
  # BIND DEFINITIONS
  #
  # Please do not add bind() definitions unless we have no other choice.
  # If that ends up being the case, please leave a comment explaining
  # why we can't depend on the canonical build target.

  # gRPC wants a cares dependency but its contents is not actually
  # important since we have set GRPC_ARES=0 in tools/bazel.rc
  native.bind(
      name = "cares",
      actual = "@grpc//third_party/nanopb:nanopb",
  )

  # Needed by Protobuf
  native.bind(
      name = "grpc_cpp_plugin",
      actual = "@grpc//:grpc_cpp_plugin",
  )
  native.bind(
      name = "grpc_python_plugin",
      actual = "@grpc//:grpc_python_plugin",
  )

  # gRPC has three empty C++ functions which it wants the user to define
  # at build time. https://github.com/grpc/grpc/issues/13590
  native.bind(
      name = "grpc_lib",
      actual = "@grpc//:grpc++_unsecure",
  )

  # Needed by gRPC
  native.bind(
      name = "libssl",
      actual = "@boringssl//:ssl",
  )

  # Needed by gRPC
  native.bind(
      name = "nanopb",
      actual = "@grpc//third_party/nanopb:nanopb",
  )

  # Needed by gRPC
  native.bind(
      name = "protobuf",
      actual = "@protobuf_archive//:protobuf",
  )

  # gRPC expects //external:protobuf_clib and //external:protobuf_compiler
  # to point to Protobuf's compiler library.
  native.bind(
      name = "protobuf_clib",
      actual = "@protobuf_archive//:protoc_lib",
  )

  # Needed by gRPC
  native.bind(
      name = "protobuf_headers",
      actual = "@protobuf_archive//:protobuf_headers",
  )

  # Needed by Protobuf
  native.bind(
      name = "python_headers",
      actual = clean_dep("//third_party/python_runtime:headers"),
  )

  # Needed by Protobuf
  native.bind(
      name = "six",
      actual = "@six_archive//:six",
  )

  # Needed by gRPC
  native.bind(
      name = "zlib",
      actual = "@zlib_archive//:zlib",
  )<|MERGE_RESOLUTION|>--- conflicted
+++ resolved
@@ -201,7 +201,6 @@
       urls = [
           "https://mirror.bazel.build/www.nasm.us/pub/nasm/releasebuilds/2.12.02/nasm-2.12.02.tar.bz2",
           "http://pkgs.fedoraproject.org/repo/pkgs/nasm/nasm-2.12.02.tar.bz2/d15843c3fb7db39af80571ee27ec6fad/nasm-2.12.02.tar.bz2",
-          "http://www.nasm.us/pub/nasm/releasebuilds/2.12.02/nasm-2.12.02.tar.bz2",
       ],
       sha256 = "00b0891c678c065446ca59bcee64719d0096d54d6886e6e472aeee2e170ae324",
       strip_prefix = "nasm-2.12.02",
@@ -453,19 +452,11 @@
   tf_http_archive(
       name = "llvm",
       urls = [
-<<<<<<< HEAD
-          "https://mirror.bazel.build/github.com/llvm-mirror/llvm/archive/638915a37f90f26599941977846408864f70ab35.tar.gz",
-          "https://github.com/llvm-mirror/llvm/archive/638915a37f90f26599941977846408864f70ab35.tar.gz",
-      ],
-      sha256 = "aae3cacefa318cef030b4ca1e81ee9906752bbd89013cf9d47e156b5ad04b3a5",
-      strip_prefix = "llvm-638915a37f90f26599941977846408864f70ab35",
-=======
           "https://mirror.bazel.build/github.com/llvm-mirror/llvm/archive/d3b4e8171138b4d39106fb3bea1b9b8d2bbd4001.tar.gz",
           "https://github.com/llvm-mirror/llvm/archive/d3b4e8171138b4d39106fb3bea1b9b8d2bbd4001.tar.gz",
       ],
       sha256 = "03db53e502dd4fbdbbf1c470776315eeff665180ade32859cfb6c1e996bbf2a5",
       strip_prefix = "llvm-d3b4e8171138b4d39106fb3bea1b9b8d2bbd4001",
->>>>>>> 7b5c87e2
       build_file = clean_dep("//third_party/llvm:llvm.BUILD"),
   )
 
@@ -829,7 +820,7 @@
   # Needed by Protobuf
   native.bind(
       name = "python_headers",
-      actual = clean_dep("//third_party/python_runtime:headers"),
+      actual = clean_dep("//util/python:python_headers"),
   )
 
   # Needed by Protobuf
